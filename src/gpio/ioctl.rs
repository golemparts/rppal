#![allow(clippy::unnecessary_cast)]
#![allow(dead_code)]

use crate::gpio::{Error, Level, Result, Trigger};
use libc::{self, c_int, c_ulong, c_void, ENOENT};
use std::ffi::CString;
use std::fmt;
use std::fs::{File, OpenOptions};
use std::io;
use std::mem;
use std::os::unix::io::AsRawFd;
use std::time::Duration;

#[cfg(target_env = "gnu")]
type IoctlLong = libc::c_ulong;
#[cfg(target_env = "musl")]
type IoctlLong = c_int;

const PATH_GPIOCHIP: &str = "/dev/gpiochip";
const CONSUMER_LABEL: &str = "RPPAL";
const DRIVER_NAME: &[u8] = b"pinctrl-bcm2835\0";
const DRIVER_NAME_CM4: &[u8] = b"pinctrl-bcm2711\0";
const NRBITS: u8 = 8;
const TYPEBITS: u8 = 8;
const SIZEBITS: u8 = 14;
const DIRBITS: u8 = 2;
const NRSHIFT: u8 = 0;
const TYPESHIFT: u8 = NRSHIFT + NRBITS;
const SIZESHIFT: u8 = TYPESHIFT + TYPEBITS;
const DIRSHIFT: u8 = SIZESHIFT + SIZEBITS;
<<<<<<< HEAD

=======
>>>>>>> b39d0663
const NR_GET_CHIP_INFO: IoctlLong = 0x01 << NRSHIFT;
const NR_GET_LINE_INFO: IoctlLong = 0x02 << NRSHIFT;
const NR_GET_LINE_HANDLE: IoctlLong = 0x03 << NRSHIFT;
const NR_GET_LINE_EVENT: IoctlLong = 0x04 << NRSHIFT;
const NR_GET_LINE_VALUES: IoctlLong = 0x08 << NRSHIFT;
const NR_SET_LINE_VALUES: IoctlLong = 0x09 << NRSHIFT;
const TYPE_GPIO: IoctlLong = (0xB4 as IoctlLong) << TYPESHIFT;

const SIZE_CHIP_INFO: IoctlLong = (mem::size_of::<ChipInfo>() as IoctlLong) << SIZESHIFT;
const SIZE_LINE_INFO: IoctlLong = (mem::size_of::<LineInfo>() as IoctlLong) << SIZESHIFT;
const SIZE_HANDLE_REQUEST: IoctlLong = (mem::size_of::<HandleRequest>() as IoctlLong) << SIZESHIFT;
const SIZE_EVENT_REQUEST: IoctlLong = (mem::size_of::<EventRequest>() as IoctlLong) << SIZESHIFT;
const SIZE_HANDLE_DATA: IoctlLong = (mem::size_of::<HandleData>() as IoctlLong) << SIZESHIFT;

const DIR_NONE: c_ulong = 0;
const DIR_WRITE: IoctlLong = 1 << DIRSHIFT;
const DIR_READ: IoctlLong = 2 << DIRSHIFT;
const DIR_READ_WRITE: IoctlLong = DIR_READ | DIR_WRITE;

const REQ_GET_CHIP_INFO: IoctlLong = DIR_READ | TYPE_GPIO | NR_GET_CHIP_INFO | SIZE_CHIP_INFO;
const REQ_GET_LINE_INFO: IoctlLong = DIR_READ_WRITE | TYPE_GPIO | NR_GET_LINE_INFO | SIZE_LINE_INFO;
const REQ_GET_LINE_HANDLE: IoctlLong =
    DIR_READ_WRITE | TYPE_GPIO | NR_GET_LINE_HANDLE | SIZE_HANDLE_REQUEST;
const REQ_GET_LINE_EVENT: IoctlLong =
    DIR_READ_WRITE | TYPE_GPIO | NR_GET_LINE_EVENT | SIZE_EVENT_REQUEST;
const REQ_GET_LINE_VALUES: IoctlLong =
    DIR_READ_WRITE | TYPE_GPIO | NR_GET_LINE_VALUES | SIZE_HANDLE_DATA;
const REQ_SET_LINE_VALUES: IoctlLong =
    DIR_READ_WRITE | TYPE_GPIO | NR_SET_LINE_VALUES | SIZE_HANDLE_DATA;

const NAME_BUFSIZE: usize = 32;
const LABEL_BUFSIZE: usize = 32;

#[derive(Copy, Clone)]
#[repr(C)]
pub struct ChipInfo {
    pub name: [u8; NAME_BUFSIZE],
    pub label: [u8; LABEL_BUFSIZE],
    pub lines: u32,
}

impl ChipInfo {
    pub fn new(cdev_fd: c_int) -> Result<ChipInfo> {
        let mut chip_info = ChipInfo {
            name: [0u8; NAME_BUFSIZE],
            label: [0u8; LABEL_BUFSIZE],
            lines: 0,
        };

        parse_retval!(unsafe { libc::ioctl(cdev_fd, REQ_GET_CHIP_INFO, &mut chip_info) })?;

        Ok(chip_info)
    }
}

impl fmt::Debug for ChipInfo {
    fn fmt(&self, f: &mut fmt::Formatter<'_>) -> fmt::Result {
        f.debug_struct("ChipInfo")
            .field("name", &cbuf_to_cstring(&self.name))
            .field("label", &cbuf_to_cstring(&self.label))
            .field("lines", &self.lines)
            .finish()
    }
}

const LINE_FLAG_KERNEL: u32 = 0x01;
const LINE_FLAG_IS_OUT: u32 = 0x02;
const LINE_FLAG_ACTIVE_LOW: u32 = 0x04;
const LINE_FLAG_OPEN_DRAIN: u32 = 0x08;
const LINE_FLAG_OPEN_SOURCE: u32 = 0x10;

#[derive(Copy, Clone)]
#[repr(C)]
pub struct LineInfo {
    pub line_offset: u32,
    pub flags: u32,
    pub name: [u8; NAME_BUFSIZE],
    pub consumer: [u8; LABEL_BUFSIZE],
}

impl LineInfo {
    pub fn new() -> LineInfo {
        LineInfo {
            line_offset: 0,
            flags: 0,
            name: [0u8; NAME_BUFSIZE],
            consumer: [0u8; LABEL_BUFSIZE],
        }
    }
}

impl fmt::Debug for LineInfo {
    fn fmt(&self, f: &mut fmt::Formatter<'_>) -> fmt::Result {
        f.debug_struct("LineInfo")
            .field("line_offset", &self.line_offset)
            .field("flags", &self.flags)
            .field("name", &cbuf_to_cstring(&self.name))
            .field("consumer", &cbuf_to_cstring(&self.consumer))
            .finish()
    }
}

const HANDLES_MAX: usize = 64;
const HANDLE_FLAG_INPUT: u32 = 0x01;
const HANDLE_FLAG_OUTPUT: u32 = 0x02;
const HANDLE_FLAG_ACTIVE_LOW: u32 = 0x04;
const HANDLE_FLAG_OPEN_DRAIN: u32 = 0x08;
const HANDLE_FLAG_OPEN_SOURCE: u32 = 0x10;

#[repr(C)]
pub struct HandleRequest {
    pub line_offsets: [u32; HANDLES_MAX],
    pub flags: u32,
    pub default_values: [u8; HANDLES_MAX],
    pub consumer_label: [u8; LABEL_BUFSIZE],
    pub lines: u32,
    pub fd: c_int,
}

impl HandleRequest {
    pub fn new(cdev_fd: c_int, pins: &[u8]) -> Result<HandleRequest> {
        let mut handle_request = HandleRequest {
            line_offsets: [0u32; HANDLES_MAX],
            flags: 0,
            default_values: [0u8; HANDLES_MAX],
            consumer_label: [0u8; LABEL_BUFSIZE],
            lines: 0,
            fd: 0,
        };

        let pins: &[u8] = if pins.len() > HANDLES_MAX {
            handle_request.lines = HANDLES_MAX as u32;
            &pins[0..HANDLES_MAX]
        } else {
            handle_request.lines = pins.len() as u32;
            pins
        };

        for (idx, pin) in pins.iter().enumerate() {
            handle_request.line_offsets[idx] = u32::from(*pin);
        }

        // Set consumer label, so other processes know we're using these pins
        handle_request.consumer_label[0..CONSUMER_LABEL.len()]
            .copy_from_slice(CONSUMER_LABEL.as_bytes());

        parse_retval!(unsafe { libc::ioctl(cdev_fd, REQ_GET_LINE_HANDLE, &mut handle_request) })?;

        // If the handle fd is zero or negative, an error occurred
        if handle_request.fd <= 0 {
            Err(Error::Io(std::io::Error::last_os_error()))
        } else {
            Ok(handle_request)
        }
    }

    pub fn levels(&self) -> Result<HandleData> {
        let mut handle_data = HandleData::new();

        parse_retval!(unsafe { libc::ioctl(self.fd, REQ_GET_LINE_VALUES, &mut handle_data) })?;

        Ok(handle_data)
    }

    pub fn set_levels(&mut self, levels: &[Level]) -> Result<()> {
        let mut handle_data = HandleData::new();
        let levels: &[Level] = if levels.len() > HANDLES_MAX {
            &levels[0..HANDLES_MAX]
        } else {
            levels
        };

        for (idx, level) in levels.iter().enumerate() {
            handle_data.values[idx] = *level as u8;
        }

        parse_retval!(unsafe { libc::ioctl(self.fd, REQ_SET_LINE_VALUES, &mut handle_data) })?;

        Ok(())
    }

    pub fn close(&mut self) {
        if self.fd > 0 {
            unsafe {
                libc::close(self.fd);
            }

            self.fd = 0;
        }
    }
}

impl Drop for HandleRequest {
    fn drop(&mut self) {
        self.close();
    }
}

impl fmt::Debug for HandleRequest {
    fn fmt(&self, f: &mut fmt::Formatter<'_>) -> fmt::Result {
        f.debug_struct("HandleRequest")
            .field(
                "line_offsets",
                &format_args!("{:?}", &self.line_offsets[..self.lines as usize]),
            )
            .field("flags", &self.flags)
            .field(
                "default_values",
                &format_args!("{:?}", &self.default_values[..self.lines as usize]),
            )
            .field("consumer_label", &cbuf_to_cstring(&self.consumer_label))
            .field("lines", &self.lines)
            .field("fd", &self.fd)
            .finish()
    }
}

#[derive(Copy, Clone)]
#[repr(C)]
pub struct HandleData {
    pub values: [u8; HANDLES_MAX],
}

impl HandleData {
    pub fn new() -> HandleData {
        HandleData {
            values: [0u8; HANDLES_MAX],
        }
    }
}

impl fmt::Debug for HandleData {
    fn fmt(&self, f: &mut fmt::Formatter<'_>) -> fmt::Result {
        f.debug_struct("HandleRequest")
            .field("values", &&self.values[..])
            .finish()
    }
}

const EVENT_FLAG_RISING_EDGE: u32 = 0x01;
const EVENT_FLAG_FALLING_EDGE: u32 = 0x02;
const EVENT_FLAG_BOTH_EDGES: u32 = EVENT_FLAG_RISING_EDGE | EVENT_FLAG_FALLING_EDGE;

#[repr(C)]
pub struct EventRequest {
    pub line_offset: u32,
    pub handle_flags: u32,
    pub event_flags: u32,
    pub consumer_label: [u8; LABEL_BUFSIZE],
    pub fd: c_int,
}

impl EventRequest {
    pub fn new(cdev_fd: c_int, pin: u8, trigger: Trigger) -> Result<EventRequest> {
        let mut event_request = EventRequest {
            line_offset: u32::from(pin),
            handle_flags: HANDLE_FLAG_INPUT,
            event_flags: trigger as u32,
            consumer_label: [0u8; LABEL_BUFSIZE],
            fd: 0,
        };

        // Set consumer label, so other processes know we're monitoring this event
        event_request.consumer_label[0..CONSUMER_LABEL.len()]
            .copy_from_slice(CONSUMER_LABEL.as_bytes());

        parse_retval!(unsafe { libc::ioctl(cdev_fd, REQ_GET_LINE_EVENT, &mut event_request) })?;

        // If the event fd is zero or negative, an error occurred
        if event_request.fd <= 0 {
            Err(Error::Io(std::io::Error::last_os_error()))
        } else {
            Ok(event_request)
        }
    }

    pub fn close(&mut self) {
        if self.fd > 0 {
            unsafe {
                libc::close(self.fd);
            }

            self.fd = 0;
        }
    }
}

impl Drop for EventRequest {
    fn drop(&mut self) {
        self.close();
    }
}

impl fmt::Debug for EventRequest {
    fn fmt(&self, f: &mut fmt::Formatter<'_>) -> fmt::Result {
        f.debug_struct("EventRequest")
            .field("line_offset", &self.line_offset)
            .field("handle_flags", &self.handle_flags)
            .field("event_flags", &self.event_flags)
            .field("consumer_label", &cbuf_to_cstring(&self.consumer_label))
            .field("fd", &self.fd)
            .finish()
    }
}

const EVENT_TYPE_RISING_EDGE: u32 = 0x01;
const EVENT_TYPE_FALLING_EDGE: u32 = 0x02;

#[derive(Debug, Copy, Clone, Default)]
#[repr(C)]
struct EventData {
    timestamp: u64,
    id: u32,
}

impl EventData {
    fn new(event_fd: c_int) -> Result<EventData> {
        let mut event_data = EventData {
            timestamp: 0,
            id: 0,
        };

        let bytes_read = parse_retval!(unsafe {
            libc::read(
                event_fd,
                &mut event_data as *mut EventData as *mut c_void,
                mem::size_of::<EventData>(),
            )
        })?;

        if bytes_read < mem::size_of::<EventData>() as isize {
            Err(std::io::Error::new(
                std::io::ErrorKind::UnexpectedEof,
                "failed to fill whole buffer",
            )
            .into())
        } else {
            Ok(event_data)
        }
    }
}

#[derive(Debug, Copy, Clone)]
pub struct Event {
    trigger: Trigger,
    timestamp: Duration,
}

impl Event {
    fn from_event_data(event_data: EventData) -> Event {
        Event {
            trigger: match event_data.id {
                EVENT_TYPE_RISING_EDGE => Trigger::RisingEdge,
                EVENT_TYPE_FALLING_EDGE => Trigger::FallingEdge,
                _ => unreachable!(),
            },
            timestamp: Duration::from_nanos(event_data.timestamp),
        }
    }

    pub fn trigger(&self) -> Trigger {
        self.trigger
    }

    pub fn level(&self) -> Level {
        match self.trigger {
            Trigger::RisingEdge => Level::High,
            Trigger::FallingEdge => Level::Low,
            _ => {
                // SAFETY: `Event` can only be constructed with either `RisingEdge` or `FallingEdge`.
                unsafe { std::hint::unreachable_unchecked() }
            }
        }
    }
}

// Read interrupt event
pub fn get_event(event_fd: c_int) -> Result<Event> {
    let event_data = EventData::new(event_fd)?;
    Ok(Event::from_event_data(event_data))
}

// Find the correct gpiochip device based on its label
pub fn find_gpiochip() -> Result<File> {
    for id in 0..=255 {
        let gpiochip = match OpenOptions::new()
            .read(true)
            .write(true)
            .open(format!("{}{}", PATH_GPIOCHIP, id))
        {
            Ok(file) => file,
            Err(ref e) if e.kind() == io::ErrorKind::PermissionDenied => {
                return Err(Error::PermissionDenied(format!("{}{}", PATH_GPIOCHIP, id)));
            }
            Err(e) => return Err(Error::from(e)),
        };

        let chip_info = ChipInfo::new(gpiochip.as_raw_fd())?;
        if chip_info.label[0..DRIVER_NAME.len()] == DRIVER_NAME[..]
            || chip_info.label[0..DRIVER_NAME_CM4.len()] == DRIVER_NAME_CM4[..]
        {
            return Ok(gpiochip);
        }
    }

    // File Not Found I/O error
    Err(Error::Io(io::Error::from_raw_os_error(ENOENT)))
}

// Create a CString from a C-style NUL-terminated char array. This workaround
// is needed for fixed-length buffers that fill the remaining bytes with NULs,
// because CString::new() interprets those as a NUL in the middle of the byte
// slice and returns a NulError.
fn cbuf_to_cstring(buf: &[u8]) -> CString {
    CString::new({
        let pos = buf.iter().position(|&c| c == b'\0').unwrap_or(buf.len());
        &buf[..pos]
    })
    .unwrap_or_default()
}<|MERGE_RESOLUTION|>--- conflicted
+++ resolved
@@ -28,10 +28,6 @@
 const TYPESHIFT: u8 = NRSHIFT + NRBITS;
 const SIZESHIFT: u8 = TYPESHIFT + TYPEBITS;
 const DIRSHIFT: u8 = SIZESHIFT + SIZEBITS;
-<<<<<<< HEAD
-
-=======
->>>>>>> b39d0663
 const NR_GET_CHIP_INFO: IoctlLong = 0x01 << NRSHIFT;
 const NR_GET_LINE_INFO: IoctlLong = 0x02 << NRSHIFT;
 const NR_GET_LINE_HANDLE: IoctlLong = 0x03 << NRSHIFT;
